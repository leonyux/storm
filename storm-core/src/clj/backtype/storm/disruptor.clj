--- conflicted
+++ resolved
@@ -46,19 +46,12 @@
 ;; This would manifest itself in Trident when doing 1 batch at a time processing, and the ack_init message
 ;; wouldn't make it to the acker until the batch timed out and another tuple was played into the queue, 
 ;; unblocking the consumer
-<<<<<<< HEAD
-(defnk disruptor-queue [buffer-size :claim-strategy :multi-threaded :wait-strategy :block]
-  (DisruptorQueue. (CLAIM-STRATEGY claim-strategy)
-    buffer-size
-    (mk-wait-strategy wait-strategy)
-    ))
-=======
 (defnk disruptor-queue [^String queue-name buffer-size :claim-strategy :multi-threaded :wait-strategy :block]
   (DisruptorQueue. queue-name
-                   ((CLAIM-STRATEGY claim-strategy) buffer-size)
+                   (CLAIM-STRATEGY claim-strategy)
+                   buffer-size
                    (mk-wait-strategy wait-strategy)
                    ))
->>>>>>> 1a57fcf6
 
 (defn clojure-handler [afn]
   (reify com.lmax.disruptor.EventHandler
