<!DOCTYPE html PUBLIC "-//W3C//DTD HTML 4.01//EN" "http://www.w3.org/TR/html4/strict.dtd">
<!--
 Licensed to the Apache Software Foundation (ASF) under one or more
 contributor license agreements.  See the NOTICE file distributed with
 this work for additional information regarding copyright ownership.
 The ASF licenses this file to You under the Apache License, Version 2.0
 (the "License"); you may not use this file except in compliance with
 the License.  You may obtain a copy of the License at

     http://www.apache.org/licenses/LICENSE-2.0

 Unless required by applicable law or agreed to in writing, software
 distributed under the License is distributed on an "AS IS" BASIS,
 WITHOUT WARRANTIES OR CONDITIONS OF ANY KIND, either express or implied.
 See the License for the specific language governing permissions and
 limitations under the License.
-->
<html><head>
<title>Storm UI</title>
<link href="/css/bootstrap-1.4.0.css" rel="stylesheet" type="text/css">
<link href="/css/style.css" rel="stylesheet" type="text/css">
<script src="/js/jquery-1.6.2.min.js" type="text/javascript"></script>
<script src="/js/jquery.tablesorter.min.js" type="text/javascript"></script>
<script src="/js/jquery.cookies.2.2.0.min.js" type="text/javascript"></script>
<script src="/js/jquery.mustache.js" type="text/javascript"></script>
<script src="/js/purl.js" type="text/javascript"></script>
<script src="/js/bootstrap-twipsy.js" type="text/javascript"></script>
<script src="/js/script.js" type="text/javascript"></script>
<script src="/js/moment.min.js" type="text/javascript"></script>
</head>
<body>
<div id="ui-user">
</div>
<h1><a href="/">Storm UI</a></h1>
<div id="component-summary">
</div>
<div id="component-stats-detail">
</div>
<div id="component-input-stats">
</div>
<div id="component-output-stats">
</div>
<div id="component-executor-stats">
</div>
<div id="component-errors">
</div>
<div id="json-response-error">
</div>
<p id="toggle-switch" style="display: block;" class="js-only"></p>
<script>
$(document).ready(function() {
    var componentId = $.url().param("id");
    var topologyId = $.url().param("topology_id");
    var window = $.url().param("window");
    var sys = $.cookies.get("sys") || "false";
    var url = "/api/v1/topology/"+topologyId+"/component/"+componentId+"?sys="+sys;
    if(window) url += "&window="+window;
    renderToggleSys($("#toggle-switch"));
    $.ajaxSetup({
        "error":function(jqXHR,textStatus,response) {
            var errorJson = jQuery.parseJSON(jqXHR.responseText);
            $.get("/templates/json-error-template.html", function(template) {
                $("#json-response-error").append(Mustache.render($(template).filter("#json-error-template").html(),errorJson));
            });
        }
    });

    $.getJSON(url,function(response,status,jqXHR) {
        var uiUser = $("#ui-user");
        $.get("/templates/user-template.html", function(template) {
            uiUser.append(Mustache.render($(template).filter("#user-template").html(),response));
        });

        var componentSummary = $("#component-summary");
        var componentStatsDetail = $("#component-stats-detail")
        var inputStats = $("#component-input-stats");
        var outputStats = $("#component-output-stats");
        var executorStats = $("#component-executor-stats");
        var componentErrors = $("#component-errors");
        $.get("/templates/component-page-template.html", function(template) {
            componentSummary.append(Mustache.render($(template).filter("#component-summary-template").html(),response));
            if(response["componentType"] == "spout") {
                componentStatsDetail.append(Mustache.render($(template).filter("#spout-stats-detail-template").html(),response));
<<<<<<< HEAD
                if (response["spoutSummary"].length > 0) {
                    $("#spout-stats-table").tablesorter({ sortList: [[0,0]], headers: {0: { sorter: "stormtimestr"}}});
                }
                outputStats.append(Mustache.render($(template).filter("#output-stats-template").html(),response));
                if (response["outputStats"].length > 0) {
                    $("#output-stats-table").tablesorter({ sortList: [[0,0]], headers: {0: { sorter: "stormtimestr"}}});
                }
                executorStats.append(Mustache.render($(template).filter("#executor-stats-template").html(),response));
                if (response["executorStats"].length > 0) {
=======
                if(response["spoutSummary"].length > 0) {
                    $("#spout-stats-table").tablesorter({ sortList: [[0,0]], headers: {0: { sorter: "stormtimestr"}}});
                }
                outputStats.append(Mustache.render($(template).filter("#output-stats-template").html(),response));
                if(response["outputStats"].length > 0) {
                    $("#output-stats-table").tablesorter({ sortList: [[0,0]], headers: {0: { sorter: "stormtimestr"}}});
                }
                executorStats.append(Mustache.render($(template).filter("#executor-stats-template").html(),response));
                if(response["executorStats"].length > 0) {
>>>>>>> b2a8a77c
                    $("#executor-stats-table").tablesorter({ sortList: [[0,0]], headers: {1: { sorter: "stormtimestr"}}});
                }
            } else {
                componentStatsDetail.append(Mustache.render($(template).filter("#bolt-stats-template").html(),response));
<<<<<<< HEAD
                if (response["boltStats"].length > 0) {
=======
                if(response["boltStats"].length > 0) {
>>>>>>> b2a8a77c
                    $("#bolt-stats-table").tablesorter({ sortList: [[0,0]], headers: {0: { sorter: "stormtimestr"}}});
                }
                inputStats.append(Mustache.render($(template).filter("#bolt-input-stats-template").html(),response));
                if (response["inputStats"].length > 0) {
                    $("#bolt-input-stats-table").tablesorter({ sortList: [[0,0]], headers: {}});
                }
                outputStats.append(Mustache.render($(template).filter("#bolt-output-stats-template").html(),response));
<<<<<<< HEAD
                if (response["outputStats"].length > 0) {
=======
                if(response["outputStats"].length > 0) {
>>>>>>> b2a8a77c
                    $("#bolt-output-stats-table").tablesorter({ sortList: [[0,0]], headers: {}});
                }
                executorStats.append(Mustache.render($(template).filter("#bolt-executor-template").html(),response));
                if(response["executorStats"].length > 0) {
                    $("#bolt-executor-table").tablesorter({ sortList: [[0,0]], headers: {}});
                }
            }
            componentErrors.append(Mustache.render($(template).filter("#component-errors-template").html(),formatErrorTimeSecs(response)));
            if(response["componentErrors"].length > 0) {
                $("#component-errors-table").tablesorter({ sortList: [[0,0]], headers: {1: { sorter: "stormtimestr"}}});
            }
        });
    });
});
</script>
</body>
</html><|MERGE_RESOLUTION|>--- conflicted
+++ resolved
@@ -81,7 +81,6 @@
             componentSummary.append(Mustache.render($(template).filter("#component-summary-template").html(),response));
             if(response["componentType"] == "spout") {
                 componentStatsDetail.append(Mustache.render($(template).filter("#spout-stats-detail-template").html(),response));
-<<<<<<< HEAD
                 if (response["spoutSummary"].length > 0) {
                     $("#spout-stats-table").tablesorter({ sortList: [[0,0]], headers: {0: { sorter: "stormtimestr"}}});
                 }
@@ -91,26 +90,11 @@
                 }
                 executorStats.append(Mustache.render($(template).filter("#executor-stats-template").html(),response));
                 if (response["executorStats"].length > 0) {
-=======
-                if(response["spoutSummary"].length > 0) {
-                    $("#spout-stats-table").tablesorter({ sortList: [[0,0]], headers: {0: { sorter: "stormtimestr"}}});
-                }
-                outputStats.append(Mustache.render($(template).filter("#output-stats-template").html(),response));
-                if(response["outputStats"].length > 0) {
-                    $("#output-stats-table").tablesorter({ sortList: [[0,0]], headers: {0: { sorter: "stormtimestr"}}});
-                }
-                executorStats.append(Mustache.render($(template).filter("#executor-stats-template").html(),response));
-                if(response["executorStats"].length > 0) {
->>>>>>> b2a8a77c
                     $("#executor-stats-table").tablesorter({ sortList: [[0,0]], headers: {1: { sorter: "stormtimestr"}}});
                 }
             } else {
                 componentStatsDetail.append(Mustache.render($(template).filter("#bolt-stats-template").html(),response));
-<<<<<<< HEAD
                 if (response["boltStats"].length > 0) {
-=======
-                if(response["boltStats"].length > 0) {
->>>>>>> b2a8a77c
                     $("#bolt-stats-table").tablesorter({ sortList: [[0,0]], headers: {0: { sorter: "stormtimestr"}}});
                 }
                 inputStats.append(Mustache.render($(template).filter("#bolt-input-stats-template").html(),response));
@@ -118,11 +102,7 @@
                     $("#bolt-input-stats-table").tablesorter({ sortList: [[0,0]], headers: {}});
                 }
                 outputStats.append(Mustache.render($(template).filter("#bolt-output-stats-template").html(),response));
-<<<<<<< HEAD
                 if (response["outputStats"].length > 0) {
-=======
-                if(response["outputStats"].length > 0) {
->>>>>>> b2a8a77c
                     $("#bolt-output-stats-table").tablesorter({ sortList: [[0,0]], headers: {}});
                 }
                 executorStats.append(Mustache.render($(template).filter("#bolt-executor-template").html(),response));
