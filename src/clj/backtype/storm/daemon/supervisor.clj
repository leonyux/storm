(ns backtype.storm.daemon.supervisor
  (:import [backtype.storm.scheduler ISupervisor])
  (:use [backtype.storm bootstrap])
  (:use [backtype.storm.daemon common])
  (:require [backtype.storm.daemon [worker :as worker]])
  (:gen-class
    :methods [^{:static true} [launch [backtype.storm.scheduler.ISupervisor] void]]))

(bootstrap)

(defmulti download-storm-code cluster-mode)
(defmulti launch-worker cluster-mode)

;; used as part of a map from port to this
(defrecord LocalAssignment [storm-id task-ids])

(defprotocol SupervisorDaemon
  (get-id [this])
  (get-conf [this])
  (shutdown-all-workers [this])
  )


(defn- read-my-tasks [storm-cluster-state storm-id supervisor-id callback]
  (let [assignment (.assignment-info storm-cluster-state storm-id callback)
        my-tasks (filter (fn [[_ [node _]]] (= node supervisor-id))
                         (:task->node+port assignment))
        port-tasks (apply merge-with
                          concat
                          (for [[task-id [_ port]] my-tasks]
                            {port [task-id]}
                            ))]
    (into {} (for [[port task-ids] port-tasks]
               ;; need to cast to int b/c it might be a long (due to how yaml parses things)
               [(int port) (LocalAssignment. storm-id task-ids)]
               ))
    ))

(defn- read-assignments
  "Returns map from port to struct containing :storm-id and :task-ids and :master-code-dir"
  [storm-cluster-state supervisor-id callback]
  (let [storm-ids (.assignments storm-cluster-state callback)]
    (apply merge-with
           (fn [& ignored]
             (throw (RuntimeException.
                     "Should not have multiple storms assigned to one port")))
           (dofor [sid storm-ids] (read-my-tasks storm-cluster-state sid supervisor-id callback))
           )))

(defn- read-storm-code-locations
  [storm-cluster-state callback]
  (let [storm-ids (.assignments storm-cluster-state callback)]
    (into {}
      (dofor [sid storm-ids]
        [sid (:master-code-dir (.assignment-info storm-cluster-state sid callback))]
        ))
    ))


(defn- read-downloaded-storm-ids [conf]
  (map #(java.net.URLDecoder/decode %) (read-dir-contents (supervisor-stormdist-root conf)))
  )

(defn read-worker-heartbeat [conf id]
  (let [local-state (worker-state conf id)]
    (.get local-state LS-WORKER-HEARTBEAT)
    ))


(defn my-worker-ids [conf]
  (read-dir-contents (worker-root conf)))

(defn read-worker-heartbeats
  "Returns map from worker id to heartbeat"
  [conf]
  (let [ids (my-worker-ids conf)]
    (into {}
      (dofor [id ids]
        [id (read-worker-heartbeat conf id)]))
    ))


(defn matches-an-assignment? [worker-heartbeat assigned-tasks]
  (let [local-assignment (assigned-tasks (:port worker-heartbeat))]
    (and local-assignment
         (= (:storm-id worker-heartbeat) (:storm-id local-assignment))
         (= (set (:task-ids worker-heartbeat)) (set (:task-ids local-assignment))))
    ))

(defn read-allocated-workers
  "Returns map from worker id to worker heartbeat. if the heartbeat is nil, then the worker is dead (timed out or never wrote heartbeat)"
  [conf local-state assigned-tasks]
  (let [now (current-time-secs)
        id->heartbeat (read-worker-heartbeats conf)
        approved-ids (set (keys (.get local-state LS-APPROVED-WORKERS)))]
    (into
     {}
     (dofor [[id hb] id->heartbeat]
            (let [state (cond
                         (or (not (contains? approved-ids id))
                             (not (matches-an-assignment? hb assigned-tasks)))
                           :disallowed
                         (not hb)
                           :not-started
                         (> (- now (:time-secs hb))
                            (conf SUPERVISOR-WORKER-TIMEOUT-SECS))
                           :timed-out
                         true
                           :valid)]
              (log-debug "Worker " id " is " state ": " (pr-str hb) " at supervisor time-secs " now)
              [id [state hb]]
              ))
     )))

(defn- wait-for-worker-launch [conf id start-time]
  (let [state (worker-state conf id)]    
    (loop []
      (let [hb (.get state LS-WORKER-HEARTBEAT)]
        (when (and
               (not hb)
               (<
                (- (current-time-secs) start-time)
                (conf SUPERVISOR-WORKER-START-TIMEOUT-SECS)
                ))
          (log-message id " still hasn't started")
          (Time/sleep 500)
          (recur)
          )))
    (when-not (.get state LS-WORKER-HEARTBEAT)
      (log-message "Worker " id " failed to start")
      )))

(defn- wait-for-workers-launch [conf ids]
  (let [start-time (current-time-secs)]
    (doseq [id ids]
      (wait-for-worker-launch conf id start-time))
    ))

(defn generate-supervisor-id []
  (uuid))

(defn try-cleanup-worker [conf id]
  (try
    (rmr (worker-heartbeats-root conf id))
    ;; this avoids a race condition with worker or subprocess writing pid around same time
    (rmpath (worker-pids-root conf id))
    (rmpath (worker-root conf id))
  (catch RuntimeException e
    (log-warn-error e "Failed to cleanup worker " id ". Will retry later")
    )))

(defn shutdown-worker [conf supervisor-id id worker-thread-pids-atom]
  (log-message "Shutting down " supervisor-id ":" id)
  (let [pids (read-dir-contents (worker-pids-root conf id))
        thread-pid (@worker-thread-pids-atom id)]
    (when thread-pid
      (psim/kill-process thread-pid))
    (doseq [pid pids]
      (ensure-process-killed! pid)
      (rmpath (worker-pid-path conf id pid))
      )
    (try-cleanup-worker conf id))
  (log-message "Shut down " supervisor-id ":" id))

;; in local state, supervisor stores who its current assignments are
;; another thread launches events to restart any dead processes if necessary
(defserverfn mk-supervisor [conf shared-context ^ISupervisor isupervisor]
  (log-message "Starting Supervisor with conf " conf)
  (.prepare isupervisor conf (supervisor-isupervisor-dir conf))
  (FileUtils/cleanDirectory (File. (supervisor-tmp-dir conf)))
  (let [active (atom true)
        uptime (uptime-computer)
        worker-thread-pids-atom (atom {})
        storm-cluster-state (cluster/mk-storm-cluster-state conf)
        local-state (supervisor-state conf)
<<<<<<< HEAD
        my-hostname (local-hostname)
        supervisor-id (.getId isupervisor)
=======
        my-hostname (if (contains? conf STORM-LOCAL-HOSTNAME)
                      (conf STORM-LOCAL-HOSTNAME)
                      (local-hostname))
        supervisor-id (if-let [id (.get local-state LS-ID)] id (generate-supervisor-id))
        _ (.put local-state LS-ID supervisor-id)
>>>>>>> 35c70edc
        [event-manager processes-event-manager :as managers] [(event/event-manager false) (event/event-manager false)]
        sync-processes (fn []
                         (let [assigned-tasks (defaulted (.get local-state LS-LOCAL-ASSIGNMENTS) {})
                               allocated (read-allocated-workers conf local-state assigned-tasks)
                               keepers (filter-val
                                        (fn [[state _]] (= state :valid))
                                        allocated)
                               keep-ports (set (for [[id [_ hb]] keepers] (:port hb)))
                               reassign-tasks (select-keys-pred (complement keep-ports) assigned-tasks)
                               new-worker-ids (into
                                               {}
                                               (for [port (keys reassign-tasks)]
                                                 [port (uuid)]))
                               ]
                           ;; 1. to kill are those in allocated that are dead or disallowed
                           ;; 2. kill the ones that should be dead
                           ;;     - read pids, kill -9 and individually remove file
                           ;;     - rmr heartbeat dir, rmdir pid dir, rmdir id dir (catch exception and log)
                           ;; 3. of the rest, figure out what assignments aren't yet satisfied
                           ;; 4. generate new worker ids, write new "approved workers" to LS
                           ;; 5. create local dir for worker id
                           ;; 5. launch new workers (give worker-id, port, and supervisor-id)
                           ;; 6. wait for workers launch
                           
                           (log-debug "Syncing processes")
                           (log-debug "Assigned tasks: " assigned-tasks)
                           (log-debug "Allocated: " allocated)
                           (doseq [[id [state heartbeat]] allocated]
                             (when (not= :valid state)
                               (log-message
                                "Shutting down and clearing state for id " id
                                ". State: " state
                                ", Heartbeat: " (pr-str heartbeat))
                               (shutdown-worker conf supervisor-id id worker-thread-pids-atom)
                               ))
                           (doseq [id (vals new-worker-ids)]
                             (local-mkdirs (worker-pids-root conf id)))
                           (.put local-state LS-APPROVED-WORKERS
                                 (merge
                                  (select-keys (.get local-state LS-APPROVED-WORKERS)
                                               (keys keepers))
                                  (zipmap (vals new-worker-ids) (keys new-worker-ids))
                                  ))
                           (wait-for-workers-launch
                            conf
                            (dofor [[port assignment] reassign-tasks]
                              (let [id (new-worker-ids port)]
                                (log-message "Launching worker with assignment "
                                             (pr-str assignment)
                                             " for this supervisor "
                                             supervisor-id
                                             " on port "
                                             port
                                             " with id "
                                             id
                                             )
                                (launch-worker conf
                                               shared-context
                                               (:storm-id assignment)
                                               supervisor-id
                                               port
                                               id
                                               worker-thread-pids-atom)
                                id)))
                           ))
        synchronize-supervisor (fn this []
                                 (let [sync-callback (fn [& ignored] (.add event-manager this))
                                       storm-code-map (read-storm-code-locations storm-cluster-state sync-callback)
                                       assigned-storm-ids (set (keys storm-code-map))
                                       downloaded-storm-ids (set (read-downloaded-storm-ids conf))
                                       new-assignment (->>
                                                       (read-assignments
                                                        storm-cluster-state
                                                        supervisor-id
                                                        sync-callback)
                                                       (filter-key #(.confirmAssigned isupervisor %)))
                                       existing-assignment (.get local-state LS-LOCAL-ASSIGNMENTS)]
                                   (log-debug "Synchronizing supervisor")
                                   (log-debug "Storm code map: " storm-code-map)
                                   (log-debug "Downloaded storm ids: " downloaded-storm-ids)
                                   (log-debug "New assignment: " new-assignment)
                                   ;; download code first
                                   ;; This might take awhile
                                   ;;   - should this be done separately from usual monitoring?
                                   ;; should we only download when storm is assigned to this supervisor?
                                   (doseq [[storm-id master-code-dir] storm-code-map]
                                     (when-not (downloaded-storm-ids storm-id)
                                       (log-message "Downloading code for storm id "
                                          storm-id
                                          " from "
                                          master-code-dir)
                                       (download-storm-code conf storm-id master-code-dir)
                                       (log-message "Finished downloading code for storm id "
                                          storm-id
                                          " from "
                                          master-code-dir)
                                       ))
                                   ;; remove any downloaded code that's no longer assigned or active
                                   (doseq [storm-id downloaded-storm-ids]
                                     (when-not (assigned-storm-ids storm-id)
                                       (log-message "Removing code for storm id "
                                                    storm-id)
                                       (rmr (supervisor-stormdist-root conf storm-id))
                                       ))
                                   (log-debug "Writing new assignment "
                                              (pr-str new-assignment))
                                   (doseq [p (set/difference (set (keys existing-assignment))
                                                             (set (keys new-assignment)))]
                                     (.killedWorker isupervisor (int p)))
                                   (.put local-state
                                         LS-LOCAL-ASSIGNMENTS
                                         new-assignment)
                                   (.add processes-event-manager sync-processes)
                                   ))
        heartbeat-fn (fn [] (.supervisor-heartbeat!
                               storm-cluster-state
                               supervisor-id
                               (SupervisorInfo. (current-time-secs)
                                                my-hostname
                                                (.getMetadata isupervisor)
                                                (uptime))))
        _ (heartbeat-fn)
        ;; should synchronize supervisor so it doesn't launch anything after being down (optimization)
        threads (concat
                  [(async-loop
                     (fn []
                       (heartbeat-fn)
                       (when @active (conf SUPERVISOR-HEARTBEAT-FREQUENCY-SECS))
                       )
                     :priority Thread/MAX_PRIORITY)]
                   ;; This isn't strictly necessary, but it doesn't hurt and ensures that the machine stays up
                   ;; to date even if callbacks don't all work exactly right
                   (when (conf SUPERVISOR-ENABLE)
                     [(async-loop
                       (fn []
                         (.add event-manager synchronize-supervisor)
                         (when @active 10)
                         ))
                      (async-loop
                         (fn []
                           (.add processes-event-manager sync-processes)
                           (when @active (conf SUPERVISOR-MONITOR-FREQUENCY-SECS))
                           )
                         :priority Thread/MAX_PRIORITY)]))]
    (log-message "Starting supervisor with id " supervisor-id " at host " my-hostname)
    (reify
     Shutdownable
     (shutdown [this]
               (log-message "Shutting down supervisor " supervisor-id)
               (reset! active false)
               (doseq [t threads]
                 (.interrupt t)
                 (.join t))
               (.shutdown event-manager)
               (.shutdown processes-event-manager)
               (.disconnect storm-cluster-state))
     SupervisorDaemon
     (get-conf [this]
       conf)
     (get-id [this]
       supervisor-id )
     (shutdown-all-workers [this]
       (let [ids (my-worker-ids conf)]
         (doseq [id ids]
           (shutdown-worker conf supervisor-id id worker-thread-pids-atom)
           )))
     DaemonCommon
     (waiting? [this]
       (or (not @active)
           (and
            (every? (memfn sleeping?) threads)
            (every? (memfn waiting?) managers)))
           ))))

(defn kill-supervisor [supervisor]
  (.shutdown supervisor)
  )

;; distributed implementation

(defmethod download-storm-code
    :distributed [conf storm-id master-code-dir]
    ;; Downloading to permanent location is atomic
    (let [tmproot (str (supervisor-tmp-dir conf) "/" (uuid))
          stormroot (supervisor-stormdist-root conf storm-id)]
      (FileUtils/forceMkdir (File. tmproot))
      
      (Utils/downloadFromMaster conf (master-stormjar-path master-code-dir) (supervisor-stormjar-path tmproot))
      (Utils/downloadFromMaster conf (master-stormcode-path master-code-dir) (supervisor-stormcode-path tmproot))
      (Utils/downloadFromMaster conf (master-stormconf-path master-code-dir) (supervisor-stormconf-path tmproot))
      (extract-dir-from-jar (supervisor-stormjar-path tmproot) RESOURCES-SUBDIR tmproot)
      (FileUtils/moveDirectory (File. tmproot) (File. stormroot))
      ))


(defmethod launch-worker
    :distributed [conf shared-context storm-id supervisor-id port worker-id worker-thread-pids-atom]
    (let [stormroot (supervisor-stormdist-root conf storm-id)
          stormjar (supervisor-stormjar-path stormroot)
          storm-conf (read-supervisor-storm-conf conf storm-id)
          classpath (add-to-classpath (current-classpath) [stormjar])
          childopts (.replaceAll (str (conf WORKER-CHILDOPTS) " " (storm-conf TOPOLOGY-WORKER-CHILDOPTS))
                                 "%ID%"
                                 (str port))
          logfilename (str "worker-" port ".log")
          command (str "java -server " childopts
                       " -Djava.library.path=" (conf JAVA-LIBRARY-PATH)
                       " -Dlogfile.name=" logfilename
                       " -Dstorm.home=" (System/getProperty "storm.home")
                       " -Dlog4j.configuration=storm.log.properties"
                       " -cp " classpath " backtype.storm.daemon.worker "
                       (java.net.URLEncoder/encode storm-id) " " supervisor-id " " port " " worker-id)]
      (log-message "Launching worker with command: " command)
      (launch-process command :environment {"LD_LIBRARY_PATH" (conf JAVA-LIBRARY-PATH)})
      ))

;; local implementation

(defn resources-jar []
  (->> (.split (current-classpath) File/pathSeparator)
       (filter #(.endsWith  % ".jar"))
       (filter #(zip-contains-dir? % RESOURCES-SUBDIR))
       first ))

(defmethod download-storm-code
    :local [conf storm-id master-code-dir]
  (let [stormroot (supervisor-stormdist-root conf storm-id)]
      (FileUtils/copyDirectory (File. master-code-dir) (File. stormroot))
      (let [classloader (.getContextClassLoader (Thread/currentThread))
            resources-jar (resources-jar)
            url (.getResource classloader RESOURCES-SUBDIR)
            target-dir (str stormroot "/" RESOURCES-SUBDIR)]
            (cond
              resources-jar
              (do
                (log-message "Extracting resources from jar at " resources-jar " to " target-dir)
                (extract-dir-from-jar resources-jar RESOURCES-SUBDIR stormroot))
              url
              (do
                (log-message "Copying resources at " (str url) " to " target-dir)
                (FileUtils/copyDirectory (File. (.getFile url)) (File. target-dir))
                ))
            )))

(defmethod launch-worker
    :local [conf shared-context storm-id supervisor-id port worker-id worker-thread-pids-atom]
    (let [pid (uuid)
          worker (worker/mk-worker conf shared-context storm-id supervisor-id port worker-id)]
      (psim/register-process pid worker)
      (swap! worker-thread-pids-atom assoc worker-id pid)
      ))

(defn -launch [supervisor]
  (let [conf (read-storm-config)]
    (validate-distributed-mode! conf)
    (mk-supervisor conf nil supervisor)))

(defn standalone-supervisor []
  (let [conf-atom (atom nil)
        id-atom (atom nil)]
    (reify ISupervisor
      (prepare [this conf local-dir]
        (reset! conf-atom conf)
        (let [state (LocalState. local-dir)
              curr-id (if-let [id (.get state LS-ID)]
                        id
                        (generate-supervisor-id))]
          (.put state LS-ID curr-id)           
          (reset! id-atom curr-id))
        )
      (confirmAssigned [this port]
        true)
      (getMetadata [this]
        (get @conf-atom SUPERVISOR-SLOTS-PORTS))
      (getId [this]
        @id-atom)
      (killedWorker [this port]
        ))))

(defn -main []
  (-launch (standalone-supervisor)))<|MERGE_RESOLUTION|>--- conflicted
+++ resolved
@@ -173,16 +173,10 @@
         worker-thread-pids-atom (atom {})
         storm-cluster-state (cluster/mk-storm-cluster-state conf)
         local-state (supervisor-state conf)
-<<<<<<< HEAD
-        my-hostname (local-hostname)
         supervisor-id (.getId isupervisor)
-=======
         my-hostname (if (contains? conf STORM-LOCAL-HOSTNAME)
                       (conf STORM-LOCAL-HOSTNAME)
                       (local-hostname))
-        supervisor-id (if-let [id (.get local-state LS-ID)] id (generate-supervisor-id))
-        _ (.put local-state LS-ID supervisor-id)
->>>>>>> 35c70edc
         [event-manager processes-event-manager :as managers] [(event/event-manager false) (event/event-manager false)]
         sync-processes (fn []
                          (let [assigned-tasks (defaulted (.get local-state LS-LOCAL-ASSIGNMENTS) {})
