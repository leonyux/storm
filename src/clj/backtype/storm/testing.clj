(ns backtype.storm.testing
  (:require [backtype.storm.daemon
             [nimbus :as nimbus]
             [supervisor :as supervisor]
             [common :as common]
             [worker :as worker]
             [task :as task]])
  (:require [backtype.storm [process-simulator :as psim]])
  (:import [org.apache.commons.io FileUtils])
  (:import [java.io File])
  (:import [java.util.concurrent.atomic AtomicInteger])
  (:import [java.util.concurrent ConcurrentHashMap])
  (:import [backtype.storm.utils Time Utils RegisteredGlobalState])
  (:import [backtype.storm.tuple Fields Tuple])
  (:import [backtype.storm.task TopologyContext])
  (:import [backtype.storm.generated GlobalStreamId Bolt])
  (:import [backtype.storm.testing FeederSpout FixedTupleSpout FixedTuple
            TupleCaptureBolt SpoutTracker BoltTracker NonRichBoltTracker
            TestWordSpout MemoryTransactionalSpout])
  (:import [backtype.storm.transactional TransactionalSpoutCoordinator])
  (:import [backtype.storm.transactional.partitioned PartitionedTransactionalSpoutExecutor])
  (:import [backtype.storm.tuple Tuple])
  (:import [backtype.storm.generated StormTopology])
  (:import [backtype.storm.task TopologyContext])
  (:require [backtype.storm [zookeeper :as zk]])
  (:require [backtype.storm.messaging.loader :as msg-loader])
  (:require [backtype.storm.daemon.acker :as acker])
  (:use [clojure.contrib.def :only [defnk]])
  (:use [clojure.contrib.seq :only [find-first]])
  (:use [backtype.storm cluster util thrift config log]))

(defn feeder-spout [fields]
  (FeederSpout. (Fields. fields)))

(defn local-temp-path []
  (str (System/getProperty "java.io.tmpdir") "/" (uuid)))

(defn delete-all [paths]
  (dorun
    (for [t paths]
      (if (.exists (File. t))
        (FileUtils/forceDelete (File. t))
        ))))

(defmacro with-local-tmp [[& tmp-syms] & body]
  (let [tmp-paths (mapcat (fn [t] [t `(local-temp-path)]) tmp-syms)]
    `(let [~@tmp-paths]
      (try
        ~@body
      (finally
       (delete-all ~(vec tmp-syms)))
      ))
    ))

(defn start-simulating-time! []
  (Time/startSimulating))

(defn stop-simulating-time! []
  (Time/stopSimulating))

(defmacro with-simulated-time [& body]
  `(do
     (start-simulating-time!)
     (let [ret# (do ~@body)]
       (stop-simulating-time!)
       ret#
       )))

(defn advance-time-ms! [ms]
  (Time/advanceTime ms))

(defn advance-time-secs! [secs]
  (advance-time-ms! (* (long secs) 1000)))


(defnk add-supervisor [cluster-map :ports 2 :conf {} :id nil]
  (let [tmp-dir (local-temp-path)
        port-ids (if (sequential? ports) ports (doall (repeatedly ports (:port-counter cluster-map))))
        supervisor-conf (merge (:daemon-conf cluster-map)
                               conf
                               {STORM-LOCAL-DIR tmp-dir
                                SUPERVISOR-SLOTS-PORTS port-ids
                               })
        id-fn (if id (fn [] id) supervisor/generate-supervisor-id)
        daemon (with-var-roots [supervisor/generate-supervisor-id id-fn] (supervisor/mk-supervisor supervisor-conf (:shared-context cluster-map)))]
    (swap! (:supervisors cluster-map) conj daemon)
    (swap! (:tmp-dirs cluster-map) conj tmp-dir)
    daemon
    ))

(defn mk-shared-context [conf]
  (if (and (= (conf STORM-CLUSTER-MODE) "local")
           (not (conf STORM-LOCAL-MODE-ZMQ)))
    (msg-loader/mk-local-context)
    ))

;; returns map containing cluster info
;; local dir is always overridden in maps
;; can customize the supervisors (except for ports) by passing in map for :supervisors parameter
;; if need to customize amt of ports more, can use add-supervisor calls afterwards
(defnk mk-local-storm-cluster [:supervisors 2 :ports-per-supervisor 3 :daemon-conf {}]
  (let [zk-port (available-port 2181)
        daemon-conf (merge (read-storm-config)
                           {TOPOLOGY-SKIP-MISSING-KRYO-REGISTRATIONS true
                            ZMQ-LINGER-MILLIS 0
                            }
                           daemon-conf
                           {STORM-CLUSTER-MODE "local"
                            STORM-ZOOKEEPER-PORT zk-port
                            STORM-ZOOKEEPER-SERVERS ["localhost"]})
        nimbus-tmp (local-temp-path)
        zk-tmp (local-temp-path)
        zk-handle (zk/mk-inprocess-zookeeper zk-tmp zk-port)
        port-counter (mk-counter)
        nimbus (nimbus/service-handler
                (assoc daemon-conf STORM-LOCAL-DIR nimbus-tmp))
        context (mk-shared-context daemon-conf)
        cluster-map {:nimbus nimbus
                     :port-counter port-counter
                     :daemon-conf daemon-conf
                     :supervisors (atom [])
                     :state (mk-distributed-cluster-state daemon-conf)
                     :storm-cluster-state (mk-storm-cluster-state daemon-conf)
                     :tmp-dirs (atom [nimbus-tmp zk-tmp])
                     :zookeeper zk-handle
                     :shared-context context}
        supervisor-confs (if (sequential? supervisors)
                           supervisors
                           (repeat supervisors {}))]
    (doseq [sc supervisor-confs]
      (add-supervisor cluster-map :ports ports-per-supervisor :conf sc))
    cluster-map
    ))

(defn get-supervisor [cluster-map supervisor-id]
  (let [finder-fn #(= (.get-id %) supervisor-id)]
    (find-first finder-fn @(:supervisors cluster-map))
    ))

(defn kill-supervisor [cluster-map supervisor-id]
  (let [finder-fn #(= (.get-id %) supervisor-id)
        supervisors @(:supervisors cluster-map)
        sup (find-first finder-fn
                        supervisors)]
    ;; tmp-dir will be taken care of by shutdown
    (reset! (:supervisors cluster-map) (remove-first finder-fn supervisors))
    (.shutdown sup)
    ))

(defn kill-local-storm-cluster [cluster-map]
  (.shutdown (:nimbus cluster-map))
  (.close (:state cluster-map))
  (.disconnect (:storm-cluster-state cluster-map))
  (doseq [s @(:supervisors cluster-map)]
    (.shutdown-all-workers s)
    ;; race condition here? will it launch the workers again?
    (supervisor/kill-supervisor s))
  (psim/kill-all-processes)
  (log-message "Shutting down in process zookeeper")
  (zk/shutdown-inprocess-zookeeper (:zookeeper cluster-map))
  (log-message "Done shutting down in process zookeeper")
  (doseq [t @(:tmp-dirs cluster-map)]
    (log-message "Deleting temporary path " t)
    (rmr t)
    ))


(defn wait-until-cluster-waiting
  "Wait until the cluster is idle. Should be used with time simulation."
  [cluster-map]
  ;; wait until all workers, supervisors, and nimbus is waiting
  (let [supervisors @(:supervisors cluster-map)
        workers (filter (partial satisfies? common/DaemonCommon) (psim/all-processes))
        daemons (concat
                  [(:nimbus cluster-map)]
                  supervisors
                  workers) ; because a worker may already be dead
        ]
    (while (not (every? (memfn waiting?) daemons))
      (Thread/sleep 10)
      )))

(defn advance-cluster-time
  ([cluster-map secs increment-secs]
    (loop [left secs]
      (when (> left 0)
        (let [diff (min left increment-secs)]
          (advance-time-secs! diff)
          (wait-until-cluster-waiting cluster-map)
          (recur (- left diff))
          ))))
  ([cluster-map secs]
    (advance-cluster-time cluster-map secs 1)
    ))

(defmacro with-local-cluster [[cluster-sym & args] & body]
  `(let [~cluster-sym (mk-local-storm-cluster ~@args)]
     (try
       ~@body
     (catch Throwable t#
       (log-error t# "Error in cluster")
       )
     (finally
       (kill-local-storm-cluster ~cluster-sym)))
       ))

(defmacro with-simulated-time-local-cluster [& args]
  `(with-simulated-time
    (with-local-cluster ~@args)))

;; TODO: should take in a port symbol and find available port automatically
(defmacro with-inprocess-zookeeper [port & body]
  `(with-local-tmp [tmp#]
     (let [zks# (zk/mk-inprocess-zookeeper tmp# ~port)]
       (try
         ~@body
       (finally
         (zk/shutdown-inprocess-zookeeper zks#)
         ))
       )))

(defn submit-local-topology [nimbus storm-name conf topology]
  (.submitTopology nimbus storm-name nil (to-json conf) topology))

(defn submit-mocked-assignment [nimbus storm-name conf topology task->component task->node+port]
  (with-var-roots [nimbus/mk-task-component-assignments (fn [& ignored] task->component)
                   nimbus/compute-new-task->node+port (fn [& ignored] task->node+port)]
    (submit-local-topology nimbus storm-name conf topology)
    ))

(defn mk-capture-launch-fn [capture-atom]
  (fn [conf shared-context storm-id supervisor-id port worker-id _]
    (let [existing (get @capture-atom [supervisor-id port] [])]
      (swap! capture-atom assoc [supervisor-id port] (conj existing storm-id))
      )))

(defn find-worker-id [supervisor-conf port]
  (let [supervisor-state (supervisor-state supervisor-conf)
        worker->port (.get supervisor-state common/LS-APPROVED-WORKERS)]
    (first ((reverse-map worker->port) port))
    ))

(defn find-worker-port [supervisor-conf worker-id]
  (let [supervisor-state (supervisor-state supervisor-conf)
        worker->port (.get supervisor-state common/LS-APPROVED-WORKERS)
        ]
    (worker->port worker-id)
    ))

(defn mk-capture-shutdown-fn [capture-atom]
  (let [existing-fn supervisor/shutdown-worker]
    (fn [conf supervisor-id worker-id worker-thread-pids-atom]
      (let [port (find-worker-port conf worker-id)
            existing (get @capture-atom [supervisor-id port] 0)]      
        (swap! capture-atom assoc [supervisor-id port] (inc existing))
        (existing-fn conf supervisor-id worker-id worker-thread-pids-atom)
        ))))

(defmacro capture-changed-workers [& body]
  `(let [launch-captured# (atom {})
         shutdown-captured# (atom {})]
    (with-var-roots [supervisor/launch-worker (mk-capture-launch-fn launch-captured#)
                     supervisor/shutdown-worker (mk-capture-shutdown-fn shutdown-captured#)]
      ~@body
      {:launched @launch-captured#
       :shutdown @shutdown-captured#}
      )))

(defmacro capture-launched-workers [& body]
  `(:launched (capture-changed-workers ~@body)))

(defmacro capture-shutdown-workers [& body]
  `(:shutdown (capture-changed-workers ~@body)))

(defnk aggregated-stat [cluster-map storm-name stat-key :component-ids nil]
  (let [state (:storm-cluster-state cluster-map)
        storm-id (common/get-storm-id state storm-name)
        component->tasks (reverse-map
                          (common/storm-task-info
                           state
                           storm-id))
        component->tasks (if component-ids
                           (select-keys component->tasks component-ids)
                           component->tasks)
        task-ids (apply concat (vals component->tasks))
        heartbeats (dofor [id task-ids] (.task-heartbeat state storm-id id))
        stats (dofor [hb heartbeats] (if hb (stat-key (:stats hb)) 0))]
    (reduce + stats)
    ))

(defn emitted-spout-tuples [cluster-map topology storm-name]
  (aggregated-stat cluster-map
                   storm-name
                   :emitted
                   :component-ids (keys (.get_spouts topology))))

(defn transferred-tuples [cluster-map storm-name]
  (aggregated-stat cluster-map storm-name :transferred))

(defn acked-tuples [cluster-map storm-name]
  (aggregated-stat cluster-map storm-name :acked))

(defn simulate-wait [cluster-map]
  (if (Time/isSimulating)
    (advance-cluster-time cluster-map 10)
    (Thread/sleep 100)
    ))


(defprotocol CompletableSpout
  (exhausted? [this] "Whether all the tuples for this spout have been completed.")
  (cleanup [this] "Cleanup any global state kept")
  (startup [this] "Prepare the spout (globally) before starting the topology"))

(extend-type FixedTupleSpout
  CompletableSpout
  (exhausted? [this]
    (= (-> this .getSourceTuples count)
       (.getCompleted this)))
  (cleanup [this]
    (.cleanup this))
  (startup [this]
    ))

(extend-type TransactionalSpoutCoordinator
  CompletableSpout
  (exhausted? [this]
    (exhausted? (.getSpout this)))
  (cleanup [this]
    (cleanup (.getSpout this)))
  (startup [this]
    (startup (.getSpout this))))

(extend-type PartitionedTransactionalSpoutExecutor
  CompletableSpout
  (exhausted? [this]
    (exhausted? (.getPartitionedSpout this)))
  (cleanup [this]
    (cleanup (.getPartitionedSpout this)))
  (startup [this]
    (startup (.getPartitionedSpout this))
    ))

(extend-type MemoryTransactionalSpout
  CompletableSpout
  (exhausted? [this]
    (.isExhaustedTuples this))
  (cleanup [this]
    (.cleanup this))
  (startup [this]
    (.startup this)))

(defn spout-objects [spec-map]
  (for [[_ spout-spec] spec-map]
    (-> spout-spec
        .get_spout_object
        deserialized-component-object)))

(defn capture-topology [topology]
  (let [topology (.deepCopy topology)
        spouts (.get_spouts topology)
        bolts (.get_bolts topology)
        all-streams (apply concat
                           (for [[id spec] (merge (clojurify-structure spouts)
                                                  (clojurify-structure bolts))]
                             (for [[stream info] (.. spec get_common get_streams)]
                               [(GlobalStreamId. id stream) (.is_direct info)])))
        capturer (TupleCaptureBolt.)]
    (.set_bolts topology
                (assoc (clojurify-structure bolts)
                  (uuid)
                  (Bolt.                   
                   (serialize-component-object capturer)
                   (mk-plain-component-common (into {} (for [[id direct?] all-streams]
                                                         [id (if direct?
                                                               (mk-direct-grouping)
                                                               (mk-global-grouping))]))
                                              {}
                                              nil))
                  ))
    {:topology topology
     :capturer capturer}
    ))

;; TODO: mock-sources needs to be able to mock out state spouts as well
(defnk complete-topology [cluster-map topology :mock-sources {} :storm-conf {} :cleanup-state true]
  ;; TODO: the idea of mocking for transactional topologies should be done an
  ;; abstraction level above... should have a complete-transactional-topology for this
  (let [{topology :topology capturer :capturer} (capture-topology topology)
        storm-name (str "topologytest-" (uuid))
        state (:storm-cluster-state cluster-map)
        spouts (.get_spouts topology)
        replacements (map-val (fn [v]
                                (FixedTupleSpout.
                                 (for [tup v]
                                   (if (map? tup)
                                     (FixedTuple. (:stream tup) (:values tup))
                                     tup))))
                              mock-sources)
        

        ]
    (doseq [[id spout] replacements]
      (let [spout-spec (get spouts id)]
        (.set_spout_object spout-spec (serialize-component-object spout))
        ))
    (doseq [spout (spout-objects spouts)]
      (when-not (extends? CompletableSpout (.getClass spout))
        (throw (RuntimeException. "Cannot complete topology unless every spout is a CompletableSpout (or mocked to be)"))
        ))

    (doseq [spout (spout-objects spouts)]
      (startup spout))
    
    (submit-local-topology (:nimbus cluster-map) storm-name storm-conf topology)
    
    
    (let [storm-id (common/get-storm-id state storm-name)]
      (while (not (every? exhausted? (spout-objects spouts)))
        (simulate-wait cluster-map))

      (.killTopology (:nimbus cluster-map) storm-name)
      (while (.assignment-info state storm-id nil)
        (simulate-wait cluster-map))
      (when cleanup-state
        (doseq [spout (spout-objects spouts)]
          (cleanup spout))))

    (if cleanup-state
      (.getAndRemoveResults capturer)
      (.getAndClearResults capturer))
    ))

(defn read-tuples
  ([results component-id stream-id]
     (let [fixed-tuples (get results component-id [])]
       (mapcat
        (fn [ft]
          (if (= stream-id (. ft stream))
            [(vec (. ft values))]))
        fixed-tuples)
       ))
  ([results component-id]
     (read-tuples results component-id Utils/DEFAULT_STREAM_ID)
     ))

(defn ms= [& args]  
  (apply = (map multi-set args)))

(def TRACKER-BOLT-ID "+++tracker-bolt")

;; TODO:  should override system-topology! and wrap everything there
(defn mk-tracked-topology
  ([tracked-cluster topology]
     (let [track-id (::track-id tracked-cluster)
           ret (.deepCopy topology)]
       (dofor [[_ bolt] (.get_bolts ret)
               :let [obj (deserialized-component-object (.get_bolt_object bolt))]]
              (.set_bolt_object bolt (serialize-component-object
                                      (BoltTracker. obj track-id))))
       (dofor [[_ spout] (.get_spouts ret)
               :let [obj (deserialized-component-object (.get_spout_object spout))]]
              (.set_spout_object spout (serialize-component-object
                                        (SpoutTracker. obj track-id))))
       {:topology ret
        :last-spout-emit (atom 0)
        :cluster tracked-cluster
        }
       )))

(defn assoc-track-id [cluster track-id]
  (assoc cluster ::track-id track-id))

(defn increment-global! [id key]
  (-> (RegisteredGlobalState/getState id)
      (get key)
      .incrementAndGet))

(defn global-amt [id key]
  (-> (RegisteredGlobalState/getState id)
      (get key)
      .get
      ))

(defmacro with-tracked-cluster [[cluster-sym & cluster-args] & body]
  `(let [id# (uuid)]
     (RegisteredGlobalState/setState id#
                                     (doto (ConcurrentHashMap.)
                                       (.put "spout-emitted" (AtomicInteger. 0))
                                       (.put "transferred" (AtomicInteger. 0))
                                       (.put "processed" (AtomicInteger. 0))))
     (with-var-roots [acker/mk-acker-bolt (let [old# acker/mk-acker-bolt]
                                            (fn [& args#]
                                              (NonRichBoltTracker. (apply old# args#) id#)
                                              ))
                      worker/mk-transfer-fn (let [old# worker/mk-transfer-fn]
                                              (fn [& args#]
                                                (let [transferrer# (apply old# args#)]
                                                  (fn [& transfer-args#]
                                                    ;; (log-message "Transferring: " transfer-args#)
                                                    (increment-global! id# "transferred")
                                                    (apply transferrer# transfer-args#)
                                                    ))))
                      ]
       (with-local-cluster [~cluster-sym ~@cluster-args]
         (let [~cluster-sym (assoc-track-id ~cluster-sym id#)]
           ~@body)
         ))
     (RegisteredGlobalState/clearState id#)
     ))

(defn tracked-wait
  "Waits until topology is idle and 'amt' more tuples have been emitted by spouts."
  ([tracked-topology]
     (tracked-wait tracked-topology 1))
  ([tracked-topology amt]
      (let [target (+ amt @(:last-spout-emit tracked-topology))
            track-id (-> tracked-topology :cluster ::track-id)
            waiting? (fn []
                       (or (not= target (global-amt track-id "spout-emitted"))
                           (not= (global-amt track-id "transferred")                                 
                                 (global-amt track-id "processed"))
                           ))]
        (while (waiting?)
          ;; (println "Spout emitted: " (global-amt track-id "spout-emitted"))
          ;; (println "Processed: " (global-amt track-id "processed"))
          ;; (println "Transferred: " (global-amt track-id "transferred"))
          (Thread/sleep 500))
        (reset! (:last-spout-emit tracked-topology) target)
        )))

<<<<<<< HEAD
(defn ^{:dirty-hack true} fake-tuple [fields values]
  (let [ task->component {1 "1"}
         topo (mk-topology
                {"1" (mk-spout-spec
                       (feeder-spout fields))}
                {}) 
         context (TopologyContext. topo task->component "fake" "" "" 1)]
    (Tuple. context values 1 "default")
  ))
=======
(defnk test-tuple [values
                   :stream Utils/DEFAULT_STREAM_ID
                   :component "component"
                   :fields nil]
  (let [fields (or fields
                   (->> (iterate inc 1)
                        (take (count values))
                        (map #(str "field" %))))
        spout-spec (mk-spout-spec* (TestWordSpout.)
                                   {stream fields})
        topology (StormTopology. {component spout-spec} {} {})
        context (TopologyContext. topology {1 component} "test-storm-id" nil nil 1)]
    (Tuple. context values 1 stream)
    ))
>>>>>>> d4e3d3d5
<|MERGE_RESOLUTION|>--- conflicted
+++ resolved
@@ -529,17 +529,6 @@
         (reset! (:last-spout-emit tracked-topology) target)
         )))
 
-<<<<<<< HEAD
-(defn ^{:dirty-hack true} fake-tuple [fields values]
-  (let [ task->component {1 "1"}
-         topo (mk-topology
-                {"1" (mk-spout-spec
-                       (feeder-spout fields))}
-                {}) 
-         context (TopologyContext. topo task->component "fake" "" "" 1)]
-    (Tuple. context values 1 "default")
-  ))
-=======
 (defnk test-tuple [values
                    :stream Utils/DEFAULT_STREAM_ID
                    :component "component"
@@ -553,5 +542,4 @@
         topology (StormTopology. {component spout-spec} {} {})
         context (TopologyContext. topology {1 component} "test-storm-id" nil nil 1)]
     (Tuple. context values 1 stream)
-    ))
->>>>>>> d4e3d3d5
+    ))