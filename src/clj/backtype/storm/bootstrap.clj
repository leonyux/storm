--- conflicted
+++ resolved
@@ -43,11 +43,6 @@
                      SupervisorInfo WorkerHeartbeat]))
      (import (quote [backtype.storm.grouping CustomStreamGrouping]))
      (import (quote [java.io File FileOutputStream FileInputStream]))
-<<<<<<< HEAD
-     (import (quote [java.util Collection List Random Map HashMap Collections ArrayList]))
+     (import (quote [java.util Collection List Random Map HashMap Collections ArrayList LinkedList]))
      (import (quote [org.apache.commons.io FileUtils IOUtils]))
-=======
-     (import (quote [java.util Collection List Random Map HashMap Collections ArrayList LinkedList]))
-     (import (quote [org.apache.commons.io FileUtils]))
->>>>>>> 10e86392
      ))