--- conflicted
+++ resolved
@@ -176,12 +176,8 @@
         <clojure-complete.version>0.2.3</clojure-complete.version>
         <mockito.version>1.9.5</mockito.version>
         <reply.version>0.3.0</reply.version>
-<<<<<<< HEAD
         <conjure.version>2.1.3</conjure.version>
-
-=======
         <zookeeper.version>3.4.5</zookeeper.version>
->>>>>>> 1a0b46e9
 
     </properties>
 
@@ -449,21 +445,15 @@
                 <scope>test</scope>
             </dependency>
             <dependency>
-<<<<<<< HEAD
                 <groupId>org.clojars.runa</groupId>
                 <artifactId>conjure</artifactId>
                 <version>${conjure.version}</version>
                 <scope>test</scope>
             </dependency>
             <dependency>
-                <groupId>org.apache.storm</groupId>
-                <artifactId>libthrift7</artifactId>
-                <version>${project.version}</version>
-=======
                 <groupId>org.apache.thrift</groupId>
                 <artifactId>libthrift</artifactId>
                 <version>0.7.0</version>
->>>>>>> 1a0b46e9
                 <scope>compile</scope>
             </dependency>
 			<!-- used by examples/storm-starter -->
